--- conflicted
+++ resolved
@@ -315,13 +315,8 @@
         params.obj_scalar = float(self.obj_color.rvs())
         params.obj_color = tuple(self._object_cmap(params)(params.obj_scalar))
 
-<<<<<<< HEAD
-    def _bg_cmap(self, params: SceneParameters) -> utils.ColorGenerator:
-        return utils.ColorGenerator(self.bg_color_map)
-=======
     def _bg_cmap(self, params: SceneParameters) -> mpl.colors.Colormap:
         return plt.get_cmap(self.bg_color_map)
->>>>>>> eccc2256
 
     def sample_bg_color(self, params: SceneParameters):
         """Samples the ``bg_color`` and ``bg_scalar``."""
